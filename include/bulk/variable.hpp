--- conflicted
+++ resolved
@@ -34,17 +34,12 @@
     var(var<T, World>& other) = delete;
     void operator=(var<T, World>& other) = delete;
 
-<<<<<<< HEAD
-    /// Move from one var to another
-    var(var<T, Hub>&& other) : hub_(other.hub_) { *this = std::move(other); }
-=======
-    /**
+   /**
      * Move from one var to another
      */
     var(var<T, World>&& other) : world_(other.world_) {
         *this = std::move(other);
     }
->>>>>>> d0c55aff
 
     /**
      * Move from one var to another
@@ -54,27 +49,24 @@
         value_ = other.value();
     }
 
-<<<<<<< HEAD
-    /// Explicitly get the value held by the local image of the var
-    T& value() { return value_; }
-
-    /// Implicitly get the value held by the local image of the var
-    ///
-    /// \note This is for code like `myint = myvar + 5;`.
+    /**
+     * Implicitly get the value held by the local image of the var
+     *
+     * \note This is for code like `myint = myvar + 5;`.
+     */
     operator T&() { return value_; }
     operator const T&() const { return value_; }
 
-    /// Write to the local image
-    ///
-    /// \note This is for code like `myvar = 5;`.
-    var<T, Hub>& operator=(const T& rhs) {
+    /**
+     * Write to the local image
+     *
+     * \note This is for code like `myvar = 5;`.
+     */
+    var<T, World>& operator=(const T& rhs) {
         value_ = rhs;
         return *this;
     }
 
-    /// Returns the hub to which this variable belongs
-    Hub& hub() { return hub_; }
-=======
     /**
      * Returns the value held by the local image of the var
      *
@@ -89,22 +81,12 @@
      * \returns a reference to the world of the array
      */
     World& world() { return world_; }
->>>>>>> d0c55aff
 
   private:
     T value_;
     World& world_;
 };
 
-<<<<<<< HEAD
-/// Create a variable and register it with a hub
-///
-/// \note this function is included so that the programmer does not explicitely
-/// has to pass the type of the hub
-template <typename T, typename Hub>
-var<T, Hub> create_var(Hub& hub) {
-    return var<T, Hub>(hub);
-=======
 /**
  * Constructs a variable, and registers it with `world`.
  *
@@ -116,7 +98,6 @@
 template<typename T, typename World>
 typename World::template var_type<T> create_var(World& world) {
       return var<T, World>(world);
->>>>>>> d0c55aff
 }
 
 } // namespace bulk